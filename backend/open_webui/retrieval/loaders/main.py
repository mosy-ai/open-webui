import requests
import logging
import ftfy
import sys

from langchain_community.document_loaders import (
    AzureAIDocumentIntelligenceLoader,
    BSHTMLLoader,
    CSVLoader,
    Docx2txtLoader,
    OutlookMessageLoader,
    PyPDFLoader,
    TextLoader,
    UnstructuredEPubLoader,
    UnstructuredExcelLoader,
    UnstructuredMarkdownLoader,
    UnstructuredPowerPointLoader,
    UnstructuredRSTLoader,
    UnstructuredXMLLoader,
    YoutubeLoader,
)
from langchain_core.documents import Document

from open_webui.retrieval.loaders.mistral import MistralLoader

from open_webui.env import SRC_LOG_LEVELS, GLOBAL_LOG_LEVEL

logging.basicConfig(stream=sys.stdout, level=GLOBAL_LOG_LEVEL)
log = logging.getLogger(__name__)
log.setLevel(SRC_LOG_LEVELS["RAG"])

known_source_ext = [
    "go",
    "py",
    "java",
    "sh",
    "bat",
    "ps1",
    "cmd",
    "js",
    "ts",
    "css",
    "cpp",
    "hpp",
    "h",
    "c",
    "cs",
    "sql",
    "log",
    "ini",
    "pl",
    "pm",
    "r",
    "dart",
    "dockerfile",
    "env",
    "php",
    "hs",
    "hsc",
    "lua",
    "nginxconf",
    "conf",
    "m",
    "mm",
    "plsql",
    "perl",
    "rb",
    "rs",
    "db2",
    "scala",
    "bash",
    "swift",
    "vue",
    "svelte",
    "msg",
    "ex",
    "exs",
    "erl",
    "tsx",
    "jsx",
    "hs",
    "lhs",
    "json",
]


class TikaLoader:
    def __init__(self, url, file_path, mime_type=None):
        self.url = url
        self.file_path = file_path
        self.mime_type = mime_type

    def load(self) -> list[Document]:
        with open(self.file_path, "rb") as f:
            data = f.read()

        if self.mime_type is not None:
            headers = {"Content-Type": self.mime_type}
        else:
            headers = {}

        endpoint = self.url
        if not endpoint.endswith("/"):
            endpoint += "/"
        endpoint += "tika/text"

        r = requests.put(endpoint, data=data, headers=headers)

        if r.ok:
            raw_metadata = r.json()
            text = raw_metadata.get("X-TIKA:content", "<No text content found>").strip()

            if "Content-Type" in raw_metadata:
                headers["Content-Type"] = raw_metadata["Content-Type"]

            log.debug("Tika extracted text: %s", text)

            return [Document(page_content=text, metadata=headers)]
        else:
            raise Exception(f"Error calling Tika: {r.reason}")


class DoclingLoader:
    def __init__(self, url, file_path=None, mime_type=None):
        self.url = url.rstrip("/")
        self.file_path = file_path
        self.mime_type = mime_type

    def load(self) -> list[Document]:
        with open(self.file_path, "rb") as f:
            files = {
                "files": (
                    self.file_path,
                    f,
                    self.mime_type or "application/octet-stream",
                )
            }

<<<<<<< HEAD
            payload = {
                "file_path": self.file_path,
=======
            params = {
>>>>>>> ac14b4d1
                "image_export_mode": "placeholder",
                "table_mode": "accurate",
            }

<<<<<<< HEAD
            endpoint = f"{self.url}/pdf-extractor"
            r = requests.post(endpoint, json=payload)
            print(f"Docling response: {r.json()}")
=======
            endpoint = f"{self.url}/v1alpha/convert/file"
            r = requests.post(endpoint, files=files, data=params)
>>>>>>> ac14b4d1

        if r.ok:
            result = r.json()
            document_data = result.get("document", {})
            text = document_data.get("md_content", "<No text content found>")

            metadata = {"Content-Type": self.mime_type} if self.mime_type else {}

            log.debug("Docling extracted text: %s", text)

            return [Document(page_content=text, metadata=metadata)]
        else:
            error_msg = f"Error calling Docling API: {r.reason}"
            if r.text:
                try:
                    error_data = r.json()
                    if "detail" in error_data:
                        error_msg += f" - {error_data['detail']}"
                except Exception:
                    error_msg += f" - {r.text}"
            raise Exception(f"Error calling Docling: {error_msg}")


class Loader:
    def __init__(self, engine: str = "", **kwargs):
        self.engine = engine
        self.kwargs = kwargs

    def load(
        self, filename: str, file_content_type: str, file_path: str
    ) -> list[Document]:
        loader = self._get_loader(filename, file_content_type, file_path)
        docs = loader.load()

        return [
            Document(
                page_content=ftfy.fix_text(doc.page_content), metadata=doc.metadata
            )
            for doc in docs
        ]

    def _is_text_file(self, file_ext: str, file_content_type: str) -> bool:
        return file_ext in known_source_ext or (
            file_content_type and file_content_type.find("text/") >= 0
        )

    def _get_loader(self, filename: str, file_content_type: str, file_path: str):
        file_ext = filename.split(".")[-1].lower()

        if self.engine == "tika" and self.kwargs.get("TIKA_SERVER_URL"):
            if self._is_text_file(file_ext, file_content_type):
                loader = TextLoader(file_path, autodetect_encoding=True)
            else:
                loader = TikaLoader(
                    url=self.kwargs.get("TIKA_SERVER_URL"),
                    file_path=file_path,
                    mime_type=file_content_type,
                )
        elif self.engine == "docling" and self.kwargs.get("DOCLING_SERVER_URL"):
<<<<<<< HEAD
            if self._is_text_file(file_ext, file_content_type):
                loader = TextLoader(file_path, autodetect_encoding=True)
            else:
                loader = DoclingLoader(
                    url=self.kwargs.get("DOCLING_SERVER_URL"),
                    file_path=file_path,
                    mime_type=file_content_type,
                )
=======
            loader = DoclingLoader(
                url=self.kwargs.get("DOCLING_SERVER_URL"),
                file_path=file_path,
                mime_type=file_content_type,
            )
>>>>>>> ac14b4d1
        elif (
            self.engine == "document_intelligence"
            and self.kwargs.get("DOCUMENT_INTELLIGENCE_ENDPOINT") != ""
            and self.kwargs.get("DOCUMENT_INTELLIGENCE_KEY") != ""
            and (
                file_ext in ["pdf", "xls", "xlsx", "docx", "ppt", "pptx"]
                or file_content_type
                in [
                    "application/vnd.ms-excel",
                    "application/vnd.openxmlformats-officedocument.spreadsheetml.sheet",
                    "application/vnd.openxmlformats-officedocument.wordprocessingml.document",
                    "application/vnd.ms-powerpoint",
                    "application/vnd.openxmlformats-officedocument.presentationml.presentation",
                ]
            )
        ):
            loader = AzureAIDocumentIntelligenceLoader(
                file_path=file_path,
                api_endpoint=self.kwargs.get("DOCUMENT_INTELLIGENCE_ENDPOINT"),
                api_key=self.kwargs.get("DOCUMENT_INTELLIGENCE_KEY"),
            )
        elif (
            self.engine == "mistral_ocr"
            and self.kwargs.get("MISTRAL_OCR_API_KEY") != ""
            and file_ext
            in ["pdf"]  # Mistral OCR currently only supports PDF and images
        ):
            loader = MistralLoader(
                api_key=self.kwargs.get("MISTRAL_OCR_API_KEY"), file_path=file_path
            )
        else:
            if file_ext == "pdf":
                loader = PyPDFLoader(
                    file_path, extract_images=self.kwargs.get("PDF_EXTRACT_IMAGES")
                )
            elif file_ext == "csv":
<<<<<<< HEAD
                loader = CSVLoader(file_path, autodetect_encoding=True)
=======
                loader = CSVLoader(file_path, autodetect_encoding=True, 
                                   csv_args={
                                        "delimiter": ",",
                                        "fieldnames": ["metadata", "embedding_content", "context_content"],
                                    },
                                   metadata_columns=["metadata", "context_content"])                
>>>>>>> ac14b4d1
            elif file_ext == "rst":
                loader = UnstructuredRSTLoader(file_path, mode="elements")
            elif file_ext == "xml":
                loader = UnstructuredXMLLoader(file_path)
            elif file_ext in ["htm", "html"]:
                loader = BSHTMLLoader(file_path, open_encoding="unicode_escape")
            elif file_ext == "md":
                loader = TextLoader(file_path, autodetect_encoding=True)
            elif file_content_type == "application/epub+zip":
                loader = UnstructuredEPubLoader(file_path)
            elif (
                file_content_type
                == "application/vnd.openxmlformats-officedocument.wordprocessingml.document"
                or file_ext == "docx"
            ):
                loader = Docx2txtLoader(file_path)
            elif file_content_type in [
                "application/vnd.ms-excel",
                "application/vnd.openxmlformats-officedocument.spreadsheetml.sheet",
            ] or file_ext in ["xls", "xlsx"]:
                loader = UnstructuredExcelLoader(file_path)
            elif file_content_type in [
                "application/vnd.ms-powerpoint",
                "application/vnd.openxmlformats-officedocument.presentationml.presentation",
            ] or file_ext in ["ppt", "pptx"]:
                loader = UnstructuredPowerPointLoader(file_path)
            elif file_ext == "msg":
                loader = OutlookMessageLoader(file_path)
            elif self._is_text_file(file_ext, file_content_type):
                loader = TextLoader(file_path, autodetect_encoding=True)
            else:
                loader = TextLoader(file_path, autodetect_encoding=True)

        return loader<|MERGE_RESOLUTION|>--- conflicted
+++ resolved
@@ -109,6 +109,7 @@
         if r.ok:
             raw_metadata = r.json()
             text = raw_metadata.get("X-TIKA:content", "<No text content found>").strip()
+            text = raw_metadata.get("X-TIKA:content", "<No text content found>").strip()
 
             if "Content-Type" in raw_metadata:
                 headers["Content-Type"] = raw_metadata["Content-Type"]
@@ -136,24 +137,15 @@
                 )
             }
 
-<<<<<<< HEAD
             payload = {
                 "file_path": self.file_path,
-=======
-            params = {
->>>>>>> ac14b4d1
                 "image_export_mode": "placeholder",
                 "table_mode": "accurate",
             }
 
-<<<<<<< HEAD
             endpoint = f"{self.url}/pdf-extractor"
             r = requests.post(endpoint, json=payload)
             print(f"Docling response: {r.json()}")
-=======
-            endpoint = f"{self.url}/v1alpha/convert/file"
-            r = requests.post(endpoint, files=files, data=params)
->>>>>>> ac14b4d1
 
         if r.ok:
             result = r.json()
@@ -213,7 +205,6 @@
                     mime_type=file_content_type,
                 )
         elif self.engine == "docling" and self.kwargs.get("DOCLING_SERVER_URL"):
-<<<<<<< HEAD
             if self._is_text_file(file_ext, file_content_type):
                 loader = TextLoader(file_path, autodetect_encoding=True)
             else:
@@ -222,13 +213,6 @@
                     file_path=file_path,
                     mime_type=file_content_type,
                 )
-=======
-            loader = DoclingLoader(
-                url=self.kwargs.get("DOCLING_SERVER_URL"),
-                file_path=file_path,
-                mime_type=file_content_type,
-            )
->>>>>>> ac14b4d1
         elif (
             self.engine == "document_intelligence"
             and self.kwargs.get("DOCUMENT_INTELLIGENCE_ENDPOINT") != ""
@@ -265,16 +249,7 @@
                     file_path, extract_images=self.kwargs.get("PDF_EXTRACT_IMAGES")
                 )
             elif file_ext == "csv":
-<<<<<<< HEAD
                 loader = CSVLoader(file_path, autodetect_encoding=True)
-=======
-                loader = CSVLoader(file_path, autodetect_encoding=True, 
-                                   csv_args={
-                                        "delimiter": ",",
-                                        "fieldnames": ["metadata", "embedding_content", "context_content"],
-                                    },
-                                   metadata_columns=["metadata", "context_content"])                
->>>>>>> ac14b4d1
             elif file_ext == "rst":
                 loader = UnstructuredRSTLoader(file_path, mode="elements")
             elif file_ext == "xml":
