--- conflicted
+++ resolved
@@ -117,8 +117,6 @@
         else:
             raise Exception(f"Error calling Tika: {r.reason}")
 
-<<<<<<< HEAD
-=======
 
 class DoclingLoader:
     def __init__(self, url, file_path=None, mime_type=None):
@@ -166,7 +164,6 @@
             raise Exception(f"Error calling Docling: {error_msg}")
 
 
->>>>>>> 04799f1f
 class Loader:
     def __init__(self, engine: str = "", **kwargs):
         self.engine = engine
@@ -232,16 +229,12 @@
                     file_path, extract_images=self.kwargs.get("PDF_EXTRACT_IMAGES")
                 )
             elif file_ext == "csv":
-<<<<<<< HEAD
-                loader = CSVLoader(file_path, 
+                loader = CSVLoader(file_path, autodetect_encoding=True, 
                                    csv_args={
                                         "delimiter": ",",
                                         "fieldnames": ["metadata", "embedding_content", "context_content"],
                                     },
                                    metadata_columns=["metadata", "context_content"])                
-=======
-                loader = CSVLoader(file_path, autodetect_encoding=True)
->>>>>>> 04799f1f
             elif file_ext == "rst":
                 loader = UnstructuredRSTLoader(file_path, mode="elements")
             elif file_ext == "xml":
