--- conflicted
+++ resolved
@@ -450,25 +450,16 @@
         log.debug(e)
         pass
 
-<<<<<<< HEAD
-    DocumentDBs.delete_by_collection_name_and_file_id(knowledge.id, form_data.file_id)
-
-    # Remove the file's collection from vector database
-    file_collection = f"file-{form_data.file_id}"
-    if VECTOR_DB_CLIENT.has_collection(collection_name=file_collection):
-        VECTOR_DB_CLIENT.delete_collection(collection_name=file_collection)
-        DocumentDBs.delete_by_collection_name(file_collection)
-=======
     try:
         # Remove the file's collection from vector database
         file_collection = f"file-{form_data.file_id}"
         if VECTOR_DB_CLIENT.has_collection(collection_name=file_collection):
             VECTOR_DB_CLIENT.delete_collection(collection_name=file_collection)
+            DocumentDBs.delete_by_collection_name(file_collection)
     except Exception as e:
         log.debug("This was most likely caused by bypassing embedding processing")
         log.debug(e)
         pass
->>>>>>> 04799f1f
 
     # Delete file from database
     Files.delete_file_by_id(form_data.file_id)
