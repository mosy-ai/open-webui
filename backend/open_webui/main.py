--- conflicted
+++ resolved
@@ -370,11 +370,9 @@
 
 from open_webui.tasks import stop_task, list_tasks  # Import from tasks.py
 
-<<<<<<< HEAD
+from open_webui.utils.redis import get_sentinels_from_env
+
 from open_webui.decorators.rate_limit import rate_limit
-=======
-from open_webui.utils.redis import get_sentinels_from_env
->>>>>>> 04799f1f
 
 
 if SAFE_MODE:
