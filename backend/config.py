--- conflicted
+++ resolved
@@ -568,12 +568,11 @@
 
 ENABLE_ADMIN_EXPORT = os.environ.get("ENABLE_ADMIN_EXPORT", "True").lower() == "true"
 
-<<<<<<< HEAD
 ENABLE_COMMUNITY_SHARING = PersistentConfig(
     "ENABLE_COMMUNITY_SHARING",
     "ui.enable_community_sharing",
     os.environ.get("ENABLE_COMMUNITY_SHARING", "True").lower() == "true",
-=======
+)
 
 class BannerModel(BaseModel):
     id: str
@@ -588,7 +587,6 @@
     "WEBUI_BANNERS",
     "ui.banners",
     [BannerModel(**banner) for banner in json.loads("[]")],
->>>>>>> efedd39d
 )
 
 ####################################
